name: Build

on:
  push:
    tags:
      # ytf did they invent their own syntax that's almost regex?
      # ** matches 'zero or more of any character'
      - 'release-v[0-9]+.[0-9]+.[0-9]+**'
      - 'prerelease-v[0-9]+.[0-9]+.[0-9]+**'
jobs:
  build_wheels:
<<<<<<< HEAD
    name: Build wheels on ${{ matrix.os }}
    runs-on: ${{ matrix.os }}
    strategy:
      matrix:
        # macos-13 is an intel runner, macos-14 is apple silicon
        os: [ubuntu-latest, windows-latest, macos-13, macos-14, ubuntu-24.04-arm]

    steps:
      - uses: actions/checkout@v4
      - name: Build wheels
        uses: pypa/cibuildwheel@v3.2.1
        env:
          CIBW_SOME_OPTION: value
        with:
          package-dir: .
          output-dir: wheelhouse
          config-file: "{package}/pyproject.toml"
      - uses: actions/upload-artifact@v4
        with:
          name: cibw-wheels-${{ matrix.os }}-${{ strategy.job-index }}
          path: ./wheelhouse/*.whl

  build_sdist:
    name: Build source distribution
    runs-on: ubuntu-latest
    steps:
      - uses: actions/checkout@v4

      - name: Build sdist
        run: pipx run build --sdist
      - uses: actions/upload-artifact@v4
        with:
          name: cibw-sdist
          path: dist/*.tar.gz
  create_release:
    needs: [build_wheels, build_sdist]
    runs-on: ubuntu-latest
=======
    uses: explosion/gha-cibuildwheel/.github/workflows/cibuildwheel.yml@main
>>>>>>> 22cda189
    permissions:
      contents: write
      actions: read
    with:
      pure-python: false
    secrets:
      gh-token: ${{ secrets.GITHUB_TOKEN }}
<|MERGE_RESOLUTION|>--- conflicted
+++ resolved
@@ -9,51 +9,11 @@
       - 'prerelease-v[0-9]+.[0-9]+.[0-9]+**'
 jobs:
   build_wheels:
-<<<<<<< HEAD
-    name: Build wheels on ${{ matrix.os }}
-    runs-on: ${{ matrix.os }}
-    strategy:
-      matrix:
-        # macos-13 is an intel runner, macos-14 is apple silicon
-        os: [ubuntu-latest, windows-latest, macos-13, macos-14, ubuntu-24.04-arm]
-
-    steps:
-      - uses: actions/checkout@v4
-      - name: Build wheels
-        uses: pypa/cibuildwheel@v3.2.1
-        env:
-          CIBW_SOME_OPTION: value
-        with:
-          package-dir: .
-          output-dir: wheelhouse
-          config-file: "{package}/pyproject.toml"
-      - uses: actions/upload-artifact@v4
-        with:
-          name: cibw-wheels-${{ matrix.os }}-${{ strategy.job-index }}
-          path: ./wheelhouse/*.whl
-
-  build_sdist:
-    name: Build source distribution
-    runs-on: ubuntu-latest
-    steps:
-      - uses: actions/checkout@v4
-
-      - name: Build sdist
-        run: pipx run build --sdist
-      - uses: actions/upload-artifact@v4
-        with:
-          name: cibw-sdist
-          path: dist/*.tar.gz
-  create_release:
-    needs: [build_wheels, build_sdist]
-    runs-on: ubuntu-latest
-=======
     uses: explosion/gha-cibuildwheel/.github/workflows/cibuildwheel.yml@main
->>>>>>> 22cda189
     permissions:
       contents: write
       actions: read
     with:
       pure-python: false
     secrets:
-      gh-token: ${{ secrets.GITHUB_TOKEN }}
+      gh-token: ${{ secrets.GITHUB_TOKEN }}